--- conflicted
+++ resolved
@@ -23,11 +23,7 @@
 ```javascript
 import {emit, on} from 'hot-press';
 
-<<<<<<< HEAD
-on('event', (message, ...data) => console.log(...data));
-=======
 on('event', (eventName, ...data) => console.log(...data));
->>>>>>> f69c4709
 emit('event', 'some', 'variables'); // 'some' 'variables'
 ```
 
